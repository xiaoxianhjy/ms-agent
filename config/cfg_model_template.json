--- conflicted
+++ resolved
@@ -34,7 +34,6 @@
         "use_raw_generation_config": true,
         "custom_chat": true
     },
-<<<<<<< HEAD
     "chatglm3-6b": {
         "type": "modelscope",
         "model_id": "ZhipuAI/chatglm3-6b",
@@ -50,7 +49,8 @@
         "generate_cfg": {
             "max_length": 2000,
             "top_k": 1
-=======
+        }
+    },
     "qwen-72b": {
         "type": "dashscope",
         "model": "qwen-72b-chat",
@@ -58,7 +58,6 @@
             "use_raw_prompt": true,
             "top_p": 0.8,
             "debug": false
->>>>>>> 8dc53b90
         }
     }
 }